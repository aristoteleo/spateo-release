--- conflicted
+++ resolved
@@ -8,13 +8,9 @@
 import numpy as np
 from anndata import AnnData
 
-<<<<<<< HEAD
-from .methods import BA_align, BA_align_sparse, empty_cache
-=======
 from spateo.logging import logger_manager as lm
 
 from .methods import BA_align, empty_cache
->>>>>>> 06801712
 from .transform import BA_transform, BA_transform_and_assignment
 from .utils import _iteration, downsampling
 
@@ -100,94 +96,6 @@
             modelB.obsm[key_added] = modelB.obsm["Rigid_align_spatial"]
         elif mode == "SN-N":
             modelB.obsm[key_added] = modelB.obsm["Nonrigid_align_spatial"]
-        pis.append(P)
-        sigma2s.append(sigma2)
-        empty_cache(device=device)
-
-    return align_models, pis, sigma2s
-
-def morpho_align_sparse(
-    models: List[AnnData],
-    layer: str = "X",
-    genes: Optional[Union[list, np.ndarray]] = None,
-    spatial_key: str = "spatial",
-    key_added: str = "align_spatial",
-    iter_key_added: Optional[str] = "iter_spatial",
-    vecfld_key_added: str = "VecFld_morpho",
-    mode: Literal["SN-N", "SN-S"] = "SN-S",
-    dissimilarity: str = "kl",
-    max_iter: int = 100,
-    SVI_mode: bool = True,
-    dtype: str = "float32",
-    device: str = "cpu",
-    verbose: bool = True,
-    **kwargs,
-) -> Tuple[List[AnnData], List[np.ndarray], List[np.ndarray]]:
-    """
-    Continuous alignment of spatial transcriptomic coordinates based on Morpho.
-
-    Args:
-        models: List of models (AnnData Object).
-        layer: If ``'X'``, uses ``.X`` to calculate dissimilarity between spots, otherwise uses the representation given by ``.layers[layer]``.
-        genes: Genes used for calculation. If None, use all common genes for calculation.
-        spatial_key: The key in ``.obsm`` that corresponds to the raw spatial coordinate.
-        key_added: ``.obsm`` key under which to add the aligned spatial coordinate.
-        iter_key_added: ``.uns`` key under which to add the result of each iteration of the iterative process. If ``iter_key_added``  is None, the results are not saved.
-        vecfld_key_added: The key that will be used for the vector field key in ``.uns``. If ``vecfld_key_added`` is None, the results are not saved.
-        mode: The method of alignment. Available ``mode`` are: ``'SN-N'``, and ``'SN-S'``.
-
-                * ``'SN-N'``: use both rigid and non-rigid alignment to keep the overall shape unchanged, while including local non-rigidity, and finally returns a non-rigid aligned result;
-                * ``'SN-S'``: use both rigid and non-rigid alignment to keep the overall shape unchanged, while including local non-rigidity, and finally returns a rigid aligned result. The non-rigid is used here to solve the optimal mapping, thus returning a more accurate rigid transformation. The default is ``'SN-S'``.
-        dissimilarity: Expression dissimilarity measure: ``'kl'`` or ``'euclidean'``.
-        max_iter: Max number of iterations for morpho alignment.
-        SVI_mode: Whether to use stochastic variational inferential (SVI) optimization strategy.
-        dtype: The floating-point number type. Only ``float32`` and ``float64``.
-        device: Equipment used to run the program. You can also set the specified GPU for running. ``E.g.: '0'``.
-        verbose: If ``True``, print progress updates.
-        **kwargs: Additional parameters that will be passed to ``BA_align`` function.
-
-    Returns:
-        align_models: List of models (AnnData Object) after alignment.
-        pis: List of pi matrices.
-        sigma2s: List of sigma2.
-    """
-
-    align_models = [model.copy() for model in models]
-    for m in align_models:
-        m.obsm[key_added] = m.obsm[spatial_key]
-    for m in align_models:
-        m.obsm[key_added+"_rigid"] = m.obsm[spatial_key]
-    for m in align_models:
-        m.obsm[key_added+"_nonrigid"] = m.obsm[spatial_key]
-
-    pis, sigma2s = [], []
-    progress_name = f"Models alignment based on morpho, mode: {mode}."
-    for i in _iteration(n=len(align_models) - 1, progress_name=progress_name, verbose=True):
-        modelA = align_models[i]
-        modelB = align_models[i + 1]
-        _, P, sigma2 = BA_align_sparse(
-            sampleA=modelA,
-            sampleB=modelB,
-            genes=genes,
-            spatial_key=key_added,
-            key_added=key_added,
-            iter_key_added=iter_key_added,
-            vecfld_key_added=vecfld_key_added,
-            layer=layer,
-            dissimilarity=dissimilarity,
-            max_iter=max_iter,
-            dtype=dtype,
-            device=device,
-            inplace=True,
-            verbose=verbose,
-            SVI_mode=SVI_mode,
-            **kwargs,
-        )
-        if mode == "SN-S":
-            modelB.obsm[key_added] = modelB.obsm[key_added+"_rigid"]
-        elif mode == "SN-N":
-            modelB.obsm[key_added] = modelB.obsm[key_added+"_nonrigid"]
-        modelB.uns[vecfld_key_added]["X"] = modelB.obsm[spatial_key]
         pis.append(P)
         sigma2s.append(sigma2)
         empty_cache(device=device)
