"""Written by @Jinerhal, adapted by @Xiaojieqiu.
"""

import random
from typing import Any, List, Optional, Tuple, Union

import cv2
import numpy as np
from anndata import AnnData
from skimage import morphology

from ..configuration import SKM
from ..logging import logger_manager as lm


@SKM.check_adata_is_type(SKM.ADATA_UMI_TYPE, optional=True)
def gen_cluster_image(
    adata: AnnData,
    bin_size: Optional[int] = None,
    spatial_key: str = "spatial",
    cluster_key: str = "scc",
    label_mapping_key: str = "cluster_img_label",
    show: bool = True,
    cmap: str = "tab20",
<<<<<<< HEAD
) -> np.ndarray:
=======
):
>>>>>>> 71dcc5cc
    """Generate images with spatial cluster(s) a distinct color prepared from the designated cmap.

    Args:
        adata: The adata object used to create the image for cluster(s).
        bin_size: The size of the binning.
        spatial_key: The key name of the spatial coordinates.
        cluster_key: The key name of the spatial cluster.
        label_mapping_key: The key name to store the mapping between cluster name and label index values.
        show: Visualize the cluster image.
        cmap: The colormap that will be used to draw colors for the resultant cluster image(s).

    Returns:
        cluster_image: A numpy array or a list of numpy arrays that store the image of each cluster, each with a
        distinct color.
    """

    import matplotlib.pyplot as plt

    if bin_size is None:
        bin_size = adata.uns["bin_size"]

    lm.main_info(f"Set up the color for the clusters with the {cmap} colormap.")

    # TODO: what if cluster number is larger than cmap.N?
    cmap = plt.cm.get_cmap(cmap)
    colors = cmap(np.arange(cmap.N))
    color_ls = []
    for i in range(cmap.N):
        color_ls.append(tuple(np.array(colors[i][:3] * 255).astype(int)))

    random.seed(1)
    color_ls_cut = random.sample(color_ls, len(np.unique(adata.obs[cluster_key])))

    lm.main_info(f"Saving integer labels for clusters into adata.obs['{label_mapping_key}'].")

    # background is 0, so adata.obs[label_mapping] start from 1
    adata.obs[label_mapping_key] = 0
    cluster_list = np.unique(adata.obs[cluster_key])
    for i in range(len(cluster_list)):
        adata.obs[label_mapping_key][adata.obs[cluster_key] == cluster_list[i]] = i + 1

    # get cluster image
    lm.main_info(f"Prepare a mask image and assign each pixel to the corresponding cluster id.")

    max_coords = [int(np.max(adata.obsm[spatial_key][:, 0])) + 1, int(np.max(adata.obsm[spatial_key][:, 1])) + 1]

    cluster_label_image = np.zeros((max_coords[0], max_coords[1]), np.uint8)

    for i in range(len(adata)):
        # fill the image (mask) with the label
        cv2.circle(
            img=cluster_label_image,
            center=(int(adata.obsm[spatial_key][i, 1]), int(adata.obsm[spatial_key][i, 0])),
            radius=bin_size // 2,
            color=int(adata.obs[label_mapping_key][i]),
            thickness=-1,
        )

    if show:
        lm.main_info(f"Plot the cluster image with the color(s) in the color list.")
        cluster_rgb_image = np.zeros((max_coords[0], max_coords[1], 3), np.uint8)
        for i in np.unique(adata.obs[label_mapping_key]):
            cluster_rgb_image[cluster_label_image == i] = color_ls_cut[i - 1]
        plt.imshow(cluster_rgb_image)

    return cluster_label_image


def extract_cluster_contours(
    cluster_image,
    cluster_labels: Union[int, List],
    bin_size: int,
    k_size: float = 2,
    min_area: float = 9,
    show: bool = True,
<<<<<<< HEAD
) -> Tuple[Any, Any, np.ndarray]:
=======
    close_kernel=cv2.MORPH_ELLIPSE,  # need var-type
):
>>>>>>> 71dcc5cc
    """Extract contour(s) for area(s) formed by buckets of the same identified cluster.

    Args:
        cluster_image: the image that sets the pixels of the cluster of interests as the front color (background is 0).
        cluster_labels: The label values of clusters of interests.
        bin_size: The size of the binning.
        k_size: kernel size of the elliptic structuring element.
        min_area: minimal area threshold corresponding to the resulting contour(s).
        show: Visualize the result.

    Returns:
        contours: The coordinates of contors identified.
        cluster_image_close: The resultant image of the area of interest.
        cluster_image_contour: The resultant image of the contour.
    """

    import matplotlib.pyplot as plt

    k_size = int(k_size * bin_size)
    min_area = int(min_area * bin_size * bin_size)

    lm.main_info(f"Get selected areas with label id(s): {cluster_labels}.")
    cluster_image_close = cluster_image.copy()
    if type(cluster_labels) == int:
        cluster_image_close = np.where(cluster_image_close == cluster_labels, cluster_image_close, 0)
    else:
        cluster_image_close = np.where(np.isin(cluster_image_close, cluster_labels), cluster_image_close, 0)

    lm.main_info("Close cluster morphology.")
    kernal = cv2.getStructuringElement(close_kernel, (k_size, k_size))
    cluster_image_close = cv2.morphologyEx(cluster_image_close, cv2.MORPH_CLOSE, kernal)

    lm.main_info("Remove small region.")
    cluster_image_close = morphology.remove_small_objects(
        cluster_image_close.astype(bool),
        min_area,
        connectivity=2,
    ).astype(np.uint8)

    lm.main_info("Extract contours.")
    contours, _ = cv2.findContours(cluster_image_close, cv2.RETR_EXTERNAL, cv2.CHAIN_APPROX_NONE)

    cluster_image_contour = np.zeros((cluster_image.shape[0], cluster_image.shape[1]))
    for i in range(len(contours)):
        cv2.drawContours(cluster_image_contour, contours, i, i + 1, bin_size)

    if show:
        lm.main_info("Showing extracted contours.")
        plt.imshow(cluster_image_contour)

    return contours, cluster_image_close, cluster_image_contour


@SKM.check_adata_is_type(SKM.ADATA_UMI_TYPE, "adata_high_res")
@SKM.check_adata_is_type(SKM.ADATA_UMI_TYPE, "adata_low_res", optional=True)
def set_domains(
    adata_high_res: AnnData,
    adata_low_res: Optional[AnnData] = None,
    spatial_key: str = "spatial",
    cluster_key: str = "scc",
    domain_key_prefix: str = "domain",
    bin_size_high: Optional[int] = None,
    bin_size_low: Optional[int] = None,
    k_size: float = 2,
    min_area: float = 9,
) -> None:
    """Set the domains for each bucket based on spatial clusters.

    Args:
        adata_high_res: The anndata object in high spatial resolution.
        adata_low_res: The anndata object in low spatial resolution.
        spatial_key: The key `.obsm` to the spatial coordinate of each bucket. Should be consistent in both
            `adata_high_res` and `adata_low_res`.
        cluster_key: The key in `.obs` to the spatial cluster.
        domain_key_prefix: The key prefix in `.obs` that will be used to store the spatial domain for each bucket.
        bin_size_low: The binning size of the adata_low_res object (when provided).
        k_size: kernel size of the elliptic structuring element.
        min_area: minimal area threshold corresponding to the resulting contour(s).

    Returns:
        Nothing but update the `adata_high_res` with the `domain` in `domain_key_prefix` + "_" + `cluster_key`.
    """

    domain_key = domain_key_prefix + "_" + cluster_key

    if adata_low_res is None:
        adata_low_res = adata_high_res

    if bin_size_low is None:
        bin_size_low = adata_low_res.uns["bin_size"]

    lm.main_info(f"Generate the cluster label image with `gen_cluster_image`.")
    cluster_label_image = gen_cluster_image(
        adata_low_res, bin_size=bin_size_low, spatial_key=spatial_key, cluster_key=cluster_key, show=False
    )

    lm.main_info(f"Iterate through each cluster and identify contours with `extract_cluster_contours`.")
    # TODO need a more stable mapping for ids and labels
    u, count = np.unique(adata_low_res.obs[cluster_key], return_counts=True)
    count_sort_ind = np.argsort(-count)
    cluster_ids = u[count_sort_ind]
    cluster_ids = [str(c) for c in cluster_ids]

    u, count = np.unique(adata_low_res.obs["cluster_img_label"], return_counts=True)
    # `cluster_img_label` is produced from  `cluster_key`, so use the same count_sort_ind
    cluster_labels = u[count_sort_ind]
    cluster_labels = [c for c in cluster_labels]

    adata_high_res.obs[domain_key] = "NA"

    for i in range(len(cluster_ids)):
        ctrs, _, _ = extract_cluster_contours(
            cluster_label_image, cluster_labels[i], bin_size=bin_size_low, k_size=k_size, min_area=min_area, show=False
        )
        for j in range(len(adata_high_res)):
            x = adata_high_res.obsm[spatial_key][j, 0]
            y = adata_high_res.obsm[spatial_key][j, 1]
            for k in range(len(ctrs)):
                if cv2.pointPolygonTest(ctrs[k], (y, x), False) >= 0:
                    adata_high_res.obs[domain_key][j] = cluster_ids[i]
                    # assume one bucket to one domain mapping
                    break<|MERGE_RESOLUTION|>--- conflicted
+++ resolved
@@ -13,7 +13,7 @@
 from ..logging import logger_manager as lm
 
 
-@SKM.check_adata_is_type(SKM.ADATA_UMI_TYPE, optional=True)
+@SKM.check_adata_is_type(SKM.ADATA_UMI_TYPE)
 def gen_cluster_image(
     adata: AnnData,
     bin_size: Optional[int] = None,
@@ -22,11 +22,7 @@
     label_mapping_key: str = "cluster_img_label",
     show: bool = True,
     cmap: str = "tab20",
-<<<<<<< HEAD
 ) -> np.ndarray:
-=======
-):
->>>>>>> 71dcc5cc
     """Generate images with spatial cluster(s) a distinct color prepared from the designated cmap.
 
     Args:
@@ -96,18 +92,14 @@
 
 
 def extract_cluster_contours(
-    cluster_image,
+    cluster_image: np.ndarray,
     cluster_labels: Union[int, List],
     bin_size: int,
     k_size: float = 2,
     min_area: float = 9,
+    close_kernel: int = cv2.MORPH_ELLIPSE,
     show: bool = True,
-<<<<<<< HEAD
 ) -> Tuple[Any, Any, np.ndarray]:
-=======
-    close_kernel=cv2.MORPH_ELLIPSE,  # need var-type
-):
->>>>>>> 71dcc5cc
     """Extract contour(s) for area(s) formed by buckets of the same identified cluster.
 
     Args:
@@ -116,6 +108,7 @@
         bin_size: The size of the binning.
         k_size: kernel size of the elliptic structuring element.
         min_area: minimal area threshold corresponding to the resulting contour(s).
+        close_kernel:  The value to indicate the structuring element. By default, we use a circular structuring element.
         show: Visualize the result.
 
     Returns:
@@ -169,7 +162,6 @@
     spatial_key: str = "spatial",
     cluster_key: str = "scc",
     domain_key_prefix: str = "domain",
-    bin_size_high: Optional[int] = None,
     bin_size_low: Optional[int] = None,
     k_size: float = 2,
     min_area: float = 9,
